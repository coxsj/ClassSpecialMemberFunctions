--- conflicted
+++ resolved
@@ -11,31 +11,13 @@
 //Can move to rule of 4 1/2 if use by-value assignment operator
 template<typename T>
 class SJCVector {
-<<<<<<< HEAD
-	T* ptr_;		//Class manages resource
-=======
-	std::unique_ptr<int[]> ptr_;		//Class manages resource
->>>>>>> 92793a95
+	std::unique_ptr<T[]> ptr_;		//Class manages resource
 	size_t size_;
 	size_t first_;
 	long long last_;
 	std::string name_;
 
 public:
-<<<<<<< HEAD
-	SJCVector() : ptr_(nullptr), size_(0) { 
-		initSJCVector();  
-		std::cout << "Standard ctor of type " << typeid(T).name() << std::endl;
-	}
-	SJCVector(std::size_t size) : ptr_(size ? new T[size]() : nullptr), size_(size) { 
-		initSJCVector(); 
-		std::cout << "Standard ctor of type " << typeid(T).name() << " with size\n"; 
-	}
-	SJCVector(std::string name, size_t newSize=0) : ptr_(nullptr), size_(0), name_(name) {
-		initSJCVector(); 
-		resize(newSize);  
-		std::cout << "Standard ctor of type " << typeid(T).name() << " with name " << name_ << std::endl;
-=======
 	SJCVector() { 
 		initSJCVector(1);  
 		std::cout << "Standard ctor\n"; 
@@ -47,7 +29,6 @@
 	SJCVector(std::string name, size_t size=1) : name_(name) {
 		initSJCVector(size); 
 		std::cout << "Standard ctor with name " << name_ << std::endl;
->>>>>>> 92793a95
 	}
 	//Destructor needed to free the resource. (But not if you use smart pointers to ref the resource.
 	//Put all cleanup code in the destructor. This makes the class exception safe.
@@ -64,15 +45,8 @@
 		std::cout << "Copy ctor. Copying data from ";
 		rhs.printName(); std::cout << "to "; printNameLn();
 		//Make sure to delete any existing resource before creating a new one
-<<<<<<< HEAD
-		//if (ptr_ != nullptr) delete[] ptr_;
-		ptr_ = new T[rhs.last_ + 1];
-		last_ = rhs.last_;
-		size_ = rhs.last_ + 1;
-=======
 		//ptr_ = new int[rhs.last_ + 1];
 		initSJCVector(rhs.size_);
->>>>>>> 92793a95
 		//Copying the resource avoids double frees
 		const auto& srcBegin = rhs.ptr_.get();
 		std::copy(srcBegin, std::next(srcBegin, size_), ptr_.get());
@@ -182,13 +156,9 @@
 	}
 	void resize(size_t newSize) {
 		if (newSize == 0) newSize = 1;
-<<<<<<< HEAD
-		T* newptr = new T[newSize];
-=======
-		std::unique_ptr<int[]> newptr = std::make_unique<int[]>(newSize);
->>>>>>> 92793a95
+		std::unique_ptr<T[]> newptr = std::make_unique<T[]>(newSize);
 		//TODO exception safety. Did the memory allocate?
-		if (auto newptr = std::make_unique<int[]>(newSize)) {
+		if (auto newptr = std::make_unique<T[]>(newSize)) {
 			if (last_ >= 0) {
 				//Data to copy
 				//New size_ may be smaller than current data
@@ -210,7 +180,7 @@
 private:
 	void initSJCVector(size_t initialSize=1) {
 		size_ = initialSize;
-		ptr_ = std::make_unique<int[]>(size_);
+		ptr_ = std::make_unique<T[]>(size_);
 		first_ = 0;
 		last_ = -1;
 	}
